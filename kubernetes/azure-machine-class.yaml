--- conflicted
+++ resolved
@@ -4,11 +4,7 @@
 kind: AzureMachineClass
 metadata:
   name: test-azure # Name of aws machine class goes here
-<<<<<<< HEAD
-  namespace: default
-=======
-  namespace: test # Namespace in which the machine class is to be deployed
->>>>>>> 8b609d82
+  namespace: default # Namespace in which the machine class is to be deployed
 spec:
   location: "sample-location" # Azure location in which machine is to be deployed (Eg- NorthAmerica)
   resourceGroup: "sample-resource-group" # Name of the resource group to which the node should be bound
