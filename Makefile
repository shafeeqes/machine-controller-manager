# Copyright (c) 2018 SAP SE or an SAP affiliate company. All rights reserved.
#
# Licensed under the Apache License, Version 2.0 (the "License");
# you may not use this file except in compliance with the License.
# You may obtain a copy of the License at
#
#      http://www.apache.org/licenses/LICENSE-2.0
#
# Unless required by applicable law or agreed to in writing, software
# distributed under the License is distributed on an "AS IS" BASIS,
# WITHOUT WARRANTIES OR CONDITIONS OF ANY KIND, either express or implied.
# See the License for the specific language governing permissions and
# limitations under the License.

IMAGE_REPOSITORY   := eu.gcr.io/gardener-project/gardener/machine-controller-manager
IMAGE_TAG          := $(shell cat VERSION)
COVERPROFILE       := test/output/coverprofile.out

CONTROL_NAMESPACE  := default
CONTROL_KUBECONFIG := dev/target-kubeconfig.yaml
TARGET_KUBECONFIG  := dev/target-kubeconfig.yaml

#########################################
# Rules for local development scenarios #
#########################################

.PHONY: start
start:
	@go run cmd/machine-controller-manager/controller_manager.go \
			--control-kubeconfig=$(CONTROL_KUBECONFIG) \
			--target-kubeconfig=$(TARGET_KUBECONFIG) \
			--namespace=$(CONTROL_NAMESPACE) \
			--safety-up=2 \
			--safety-down=1 \
			--machine-drain-timeout=5 \
			--machine-health-timeout=10 \
			--machine-set-scale-timeout=20 \
			--machine-safety-orphan-vms-period=30 \
			--machine-safety-overshooting-period=1 \
			--v=2

#################################################################
# Rules related to binary build, Docker image build and release #
#################################################################

.PHONY: revendor
revendor:
	@dep ensure -update

.PHONY: build
build:
	@.ci/build

.PHONY: build-local
build-local:
	@env LOCAL_BUILD=1 .ci/build

.PHONY: release
release: build build-local docker-image docker-login docker-push rename-binaries

.PHONY: docker-image
docker-images:
	@if [[ ! -f bin/rel/machine-controller-manager ]]; then echo "No binary found. Please run 'make build'"; false; fi
	@docker build -t $(IMAGE_REPOSITORY):$(IMAGE_TAG) --rm .

.PHONY: docker-login
docker-login:
	@gcloud auth activate-service-account --key-file .kube-secrets/gcr/gcr-readwrite.json

.PHONY: docker-push
docker-push:
	@if ! docker images $(IMAGE_REPOSITORY) | awk '{ print $$2 }' | grep -q -F $(IMAGE_TAG); then echo "$(IMAGE_REPOSITORY) version $(IMAGE_TAG) is not yet built. Please run 'make docker-images'"; false; fi
	@gcloud docker -- push $(IMAGE_REPOSITORY):$(IMAGE_TAG)

.PHONY: rename-binaries
rename-binaries:
	@if [[ -f bin/machine-controller-manager ]]; then cp bin/machine-controller-manager machine-controller-manager-darwin-amd64; fi
	@if [[ -f bin/rel/machine-controller-manager ]]; then cp bin/rel/machine-controller-manager machine-controller-manager-linux-amd64; fi

.PHONY: clean
clean:
	@rm -rf bin/
	@rm -f *linux-amd64
	@rm -f *darwin-amd64

#####################################################################
# Rules for verification, formatting, linting, testing and cleaning #
#####################################################################

.PHONY: verify
verify: check test

.PHONY: check
check:
	@.ci/check

.PHONY: test
test:
	@.ci/test

.PHONY: test-unit
test-unit:
	@SKIP_INTEGRATION_TESTS=X .ci/test

.PHONY: test-integration
test-integration:
	@SKIP_UNIT_TESTS=X .ci/test

.PHONY: show-coverage
show-coverage:
	@if [ ! -f $(COVERPROFILE) ]; then echo "$(COVERPROFILE) is not yet built. Please run 'COVER=true make test'"; false; fi
	go tool cover -html $(COVERPROFILE)

.PHONY: test-clean
test-clean:
	@find . -name "*.coverprofile" -type f -delete
<<<<<<< HEAD
	@rm -f $(COVERPROFILE)
=======
	@rm -f machine-controller-manager.coverage.html




### Adopted from cluster-api ###

.PHONY: genapi genconversion genclientset gendeepcopy

all: generate build images

depend:
	dep version || go get -u github.com/golang/dep/cmd/dep
	dep ensure -v

	# go libraries often ship BUILD and BUILD.bazel files, but they often don't work.
	# We delete them and regenerate them
	find vendor -name "BUILD" -delete
	find vendor -name "BUILD.bazel" -delete

	bazel run //:gazelle

generate: genapi genconversion genclientset gendeepcopy genopenapi

genapi: 
	go build -o $$GOPATH/bin/apiregister-gen ../../../sigs.k8s.io/cluster-api/vendor/github.com/kubernetes-incubator/apiserver-builder/cmd/apiregister-gen
	$$GOPATH/bin/apiregister-gen -i ./pkg/apis,./pkg/apis/cluster,./pkg/apis/cluster/v1alpha1

genconversion: 
	go build -o $$GOPATH/bin/conversion-gen ../../../sigs.k8s.io/cluster-api/vendor/k8s.io/code-generator/cmd/conversion-gen
	$$GOPATH/bin/conversion-gen -i ./pkg/apis/cluster/v1alpha1/ -O zz_generated.conversion --go-header-file boilerplate.go.txt

genclientset: 
	go build -o $$GOPATH/bin/client-gen ../../../sigs.k8s.io/cluster-api/vendor/k8s.io/code-generator/cmd/client-gen
	client-gen \
	  --input="cluster/v1alpha1" \
		--clientset-name="clientset" \
		--input-base="sigs.k8s.io/cluster-api/pkg/apis" \
		--output-package "sigs.k8s.io/cluster-api/pkg/client/clientset_generated" \
		--go-header-file boilerplate.go.txt \
		--clientset-path sigs.k8s.io/cluster-api/pkg/client/clientset_generated

gendeepcopy:
	go build -o $$GOPATH/bin/deepcopy-gen ../../../sigs.k8s.io/cluster-api/vendor/k8s.io/code-generator/cmd/deepcopy-gen
	$$GOPATH/bin/deepcopy-gen \
	  -i ./pkg/apis/cluster/,./pkg/apis/cluster/v1alpha1/ \
	  -O zz_generated.deepcopy \
	  -h boilerplate.go.txt

STATIC_API_DIRS = k8s.io/apimachinery/pkg/apis/meta/v1
STATIC_API_DIRS += k8s.io/apimachinery/pkg/api/resource
STATIC_API_DIRS += k8s.io/apimachinery/pkg/version
STATIC_API_DIRS += k8s.io/apimachinery/pkg/runtime
STATIC_API_DIRS += k8s.io/apimachinery/pkg/util/intstr
STATIC_API_DIRS += k8s.io/api/core/v1

# Automatically extract vendored apis under vendor/k8s.io/api.
VENDOR_API_DIRS := $(shell find vendor/k8s.io/api -type d | grep -E 'v[[:digit:]]+(alpha[[:digit:]]+|beta[[:digit:]]+)*' | sed -e 's/^vendor\///')

empty:=
comma:=,
space:=$(empty) $(empty)

genopenapi: static_apis = $(subst $(space),$(comma),$(STATIC_API_DIRS))
genopenapi: vendor_apis = $(subst $(space),$(comma),$(VENDOR_API_DIRS))

genopenapi:
	go build -o $$GOPATH/bin/openapi-gen sigs.k8s.io/cluster-api/vendor/k8s.io/code-generator/cmd/openapi-gen
	openapi-gen \
	  --input-dirs $(static_apis) \
	  --input-dirs $(vendor_apis) \
	  --input-dirs ./pkg/apis/cluster/,./pkg/apis/cluster/v1alpha1/ \
	  --output-package "sigs.k8s.io/cluster-api/pkg/openapi" \
	  --go-header-file boilerplate.go.txt

build: depend
	CGO_ENABLED=0 go install -a -ldflags '-extldflags "-static"' sigs.k8s.io/cluster-api/cmd/apiserver
	CGO_ENABLED=0 go install -a -ldflags '-extldflags "-static"' sigs.k8s.io/cluster-api/cmd/controller-manager

images: depend
	$(MAKE) -C cmd/apiserver image
	$(MAKE) -C cmd/controller-manager image

verify:
	./hack/verify_boilerplate.py
>>>>>>> 393d43fe
<|MERGE_RESOLUTION|>--- conflicted
+++ resolved
@@ -114,12 +114,7 @@
 .PHONY: test-clean
 test-clean:
 	@find . -name "*.coverprofile" -type f -delete
-<<<<<<< HEAD
-	@rm -f $(COVERPROFILE)
-=======
 	@rm -f machine-controller-manager.coverage.html
-
-
 
 
 ### Adopted from cluster-api ###
@@ -201,5 +196,4 @@
 	$(MAKE) -C cmd/controller-manager image
 
 verify:
-	./hack/verify_boilerplate.py
->>>>>>> 393d43fe
+	./hack/verify_boilerplate.py